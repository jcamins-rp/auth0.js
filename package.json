--- conflicted
+++ resolved
@@ -1,10 +1,7 @@
 {
   "name": "auth0-js",
-<<<<<<< HEAD
   "version": "4.1.1",
-=======
   "version": "4.2.4",
->>>>>>> d1ac2ed1
   "description": "Auth0 headless browser sdk",
   "main": "lib/index.js",
   "keywords": [
